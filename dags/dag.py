--- conflicted
+++ resolved
@@ -10,6 +10,7 @@
 from datetime import datetime, timedelta
 from io import StringIO
 
+# Load environment variables and configure logging
 load_dotenv()
 logging.basicConfig(level=logging.INFO)
 
@@ -118,40 +119,8 @@
 
         logging.info("Transformed Summary:\n%s", result.head())
 
-<<<<<<< HEAD
         if not result['rating'].between(0, 5).all():
             logging.warning("⚠ Some feedback ratings fall outside 0–5 range.")
-=======
-def load_to_snowflake(ti):
-    df = pd.read_json(StringIO(ti.xcom_pull(task_ids='transform_and_validate_data', key='cleaned_data')))
-
-    # Replace NaN values with None to prevent Snowflake errors
-    df = df.fillna(value={"quantity": 0, "rating": None})
-
-    conn = snowflake.connector.connect(
-        user=os.getenv('SNOWFLAKE_USER'),
-        password=os.getenv('SNOWFLAKE_PASSWORD'),
-        account=os.getenv('SNOWFLAKE_ACCOUNT'),
-        warehouse=os.getenv('SNOWFLAKE_WAREHOUSE'),
-        database=os.getenv('SNOWFLAKE_DATABASE'),
-        schema=os.getenv('SNOWFLAKE_SCHEMA')
-    )
-    cur = conn.cursor()
-
-    cur.execute("""
-        CREATE TABLE IF NOT EXISTS analytics_table (
-            product_id STRING,
-            quantity NUMBER,
-            rating FLOAT
-        );
-    """)
-
-    for _, row in df.iterrows():
-        cur.execute(
-            "INSERT INTO analytics_table (product_id, quantity, rating) VALUES (%s, %s, %s)",
-            (row['product_id'], row['quantity'], row['rating'])
-        )
->>>>>>> 0d5e27ab
 
         ti.xcom_push(key='cleaned_data', value=result.to_json())
     except Exception as e:
@@ -162,8 +131,11 @@
     try:
         df = pd.read_json(StringIO(ti.xcom_pull(task_ids='transform_and_validate_data', key='cleaned_data')))
 
-        # Sanitize NaNs
+        # Replace NaNs with None and default quantity to 0
         df = df.fillna(value={"quantity": 0, "rating": None})
+
+        # Preview inserted data
+        logging.info("Loading to Snowflake:\n%s", df.head())
 
         conn = snowflake.connector.connect(
             user=os.getenv('SNOWFLAKE_USER'),
@@ -196,7 +168,7 @@
         logging.error(f"Failed to load data into Snowflake: {e}")
         raise
 
-fetch_product = PythonOperator(task_id='fetch_product_data', python_callable=fetch_product, dag=dag)
+fetch_product = PythonOperator(task_id='fetch_product_data', python_callable=fetch_product_data, dag=dag)
 extract_snowflake_data = PythonOperator(task_id='extract_snowflake_data', python_callable=extract_snowflake, dag=dag)
 transform_data = PythonOperator(task_id='transform_and_validate_data', python_callable=transform_and_check, dag=dag)
 load_data = PythonOperator(task_id='load_to_snowflake', python_callable=load_to_snowflake, dag=dag)
